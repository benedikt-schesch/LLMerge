--- conflicted
+++ resolved
@@ -19,7 +19,6 @@
 from src.variables import (
     MAX_SEQUENCE_LENGTH_SFT,
     LORA_RANK,
-    SYSTEM_PROMPT,
 )
 
 
@@ -30,20 +29,12 @@
 ):
     """Train a model using Supervised Fine-Tuning."""
     # Use model name from args or default from variables
-<<<<<<< HEAD
-    model_name = getattr(train_args, "model_name", MODEL_NAME)
-=======
     model_name = getattr(train_args, "model_name")
->>>>>>> 0af3db02
 
     # Load dataset
     output_dir = (
         output_dir
-<<<<<<< HEAD
-        / model_name.replace("/", "_")
-=======
         / model_name
->>>>>>> 0af3db02
         / (
             f"{train_args.run_name}_"
             f"lr{train_args.lr}_"
@@ -56,31 +47,8 @@
     print(f"Loading dataset from {dataset_path}...")
     dataset = load_from_disk(dataset_path)["train"]
 
-<<<<<<< HEAD
-    # Add system prompt if requested (skip for no_thinking mode)
-    if train_args.add_system_prompt and not getattr(train_args, "no_thinking", False):
-
-        def add_system_prompt(example):
-            """Add system prompt to the conversation."""
-            if "prompt" in example and isinstance(example["prompt"], list):
-                # Check if system prompt already exists
-                if not (
-                    example["prompt"] and example["prompt"][0].get("role") == "system"
-                ):
-                    # Add system prompt at the beginning
-                    example["prompt"] = [
-                        {"role": "system", "content": SYSTEM_PROMPT}
-                    ] + example["prompt"]
-            return example
-
-        print("Adding system prompts to dataset...")
-        dataset = dataset.map(add_system_prompt)
-    elif getattr(train_args, "no_thinking", False):
-        print("No-thinking mode enabled - skipping system prompt")
-=======
     # No preprocessing needed - use raw question/answer pairs directly
     print("Using simplified question-answer format...")
->>>>>>> 0af3db02
 
     # Initialize model
     print(f"Loading model {model_name}...")
@@ -190,11 +158,7 @@
     parser.add_argument(
         "--dataset",
         type=str,
-<<<<<<< HEAD
-        default="merges/repos_reaper_java_train/dataset_sft",
-=======
         default="merges/repos_reaper_java_train/dataset",
->>>>>>> 0af3db02
         help="Path to the SFT dataset",
     )
     parser.add_argument(
@@ -228,14 +192,6 @@
         help="LR Scheduler Type",
     )
     parser.add_argument(
-<<<<<<< HEAD
-        "--add_system_prompt",
-        action="store_true",
-        help="Add system prompt to dataset (for thinking-based training)",
-    )
-    parser.add_argument(
-=======
->>>>>>> 0af3db02
         "--run_name",
         type=str,
         default="sft_model",
@@ -244,20 +200,9 @@
     parser.add_argument(
         "--model_name",
         type=str,
-<<<<<<< HEAD
-        default=None,
-        help="Model name to use (overrides default from variables.py)",
-    )
-    parser.add_argument(
-        "--no_thinking",
-        action="store_true",
-        help="Disable thinking mode for Qwen3 models (direct SFT without reasoning)",
-    )
-=======
         required=True,
         help="Model name to use (overrides default from variables.py)",
     )
->>>>>>> 0af3db02
     args = parser.parse_args()
 
     train_sft(
