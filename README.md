--- conflicted
+++ resolved
@@ -2,12 +2,7 @@
 
 ![CI](https://github.com/benedikt-schesch/LLMerge/actions/workflows/ci.yml/badge.svg)
 [![License: MIT](https://img.shields.io/badge/License-MIT-yellow.svg)](LICENSE)
-<<<<<<< HEAD
 ![Python Version](https://img.shields.io/badge/python-3.12%2B-blue.svg)
-
-A toolkit for training Large Language Models to automatically resolve merge conflicts in Java code. 🤖
-=======
-[![Python Version](https://img.shields.io/badge/python-3.12%2B-blue.svg)]
 
 A toolkit for constructing and analyzing merge conflict datasets, and training models to automatically resolve merge conflicts in code. 🤖
 
@@ -33,17 +28,12 @@
 | Deepseek R1 Distill Llama 70B | 25.81% | 33.00% | 29.40% | 98.88% |
 | Deepseek R1 | 45.66% | 53.60% | 8.81% | 99.50% |
 | **Ours** | **48.76%** | **58.93%** | **0.12%** | **100.00%** |
->>>>>>> 0af3db02
 
 ## Table of Contents
 
 - [Features ✨](#features)
 - [Prerequisites 📋](#prerequisites)
 - [Installation ⚙️](#installation)
-<<<<<<< HEAD
-- [Dataset Preparation 📊](#dataset-preparation)
-- [Training 🚀](#training)
-=======
 - [Usage](#usage)
   - [Dataset Construction 🗂️](#dataset-construction)
   - [Training 🚀](#training)
@@ -51,39 +41,24 @@
 - [Advanced Training Methods](#advanced-training-methods)
   - [Supervised Fine-Tuning (SFT)](#supervised-fine-tuning-sft)
   - [GRPO Training](#grpo-training)
->>>>>>> 0af3db02
 - [Project Structure](#project-structure)
 - [License](#license)
 
 ## Features ✨
 
-<<<<<<< HEAD
-- 🤖 Train models to resolve merge conflicts using GRPO (Gradient Reward Policy Optimization)
-- 🎯 Multiple SFT approaches: Direct SFT, Thinking-based SFT, and Knowledge Distillation
-- 🚀 Support for multiple base models including DeepSeek-R1-Distill-Qwen variants
-- ⚡ Efficient training with LoRA and UnSloth optimization
-- 🔧 Flexible system prompt injection for different training paradigms
-- 📊 Three distinct training approaches for comprehensive comparison
-=======
 - 🛠️ Build customizable merge conflict datasets from Git history
 - 📊 Compute conflict metrics and analyze resolution strategies
 - 🤖 Train and evaluate models to resolve merge conflicts in Java code
 - ⚙️ Support for multiple training approaches: GRPO, SFT, and distillation
 - 🔄 API integration for DeepSeek R1 and OpenRouter models
 - 📈 Comprehensive evaluation framework with multiple metrics
->>>>>>> 0af3db02
 
 ## Prerequisites 📋
 
 - Python 3.12 or later
 - Git
-<<<<<<< HEAD
-- CUDA-enabled GPU
-- Pre-built merge conflict datasets (see [Dataset Preparation](#dataset-preparation))
-=======
 - CUDA-enabled GPU (optional, for training)
 - API keys for DeepSeek or OpenRouter (optional, for API-based models)
->>>>>>> 0af3db02
 
 ## Installation ⚙️
 
@@ -116,13 +91,9 @@
 
 ## Dataset Preparation 📊
 
-<<<<<<< HEAD
-LLMerge requires pre-built merge conflict datasets for training and evaluation. These datasets should be created using [Merge-Bench-Builder](https://github.com/benedikt-schesch/Merge-Bench-Builder), which provides tools for extracting merge conflicts from Git repositories.
-=======
 ### Dataset Construction 🗂️
 
 #### Small Test Run
->>>>>>> 0af3db02
 
 ### Expected Dataset Structure
 
@@ -135,11 +106,7 @@
         └── test/
 ```
 
-<<<<<<< HEAD
 ### Creating Datasets
-=======
-#### Full Dataset (e.g., 1000 merges)
->>>>>>> 0af3db02
 
 1. Clone and set up Merge-Bench-Builder:
    ```bash
@@ -147,14 +114,10 @@
    cd Merge-Bench-Builder
    ```
 
-<<<<<<< HEAD
 2. Build your dataset (e.g., Java dataset with 1000 repositories):
    ```bash
    ./dataset_build_scripts/build_dataset_reaper_java_1000.sh -g -m -b
    ```
-=======
-#### Test Dataset
->>>>>>> 0af3db02
 
 3. Copy or link the generated dataset to your LLMerge directory:
    ```bash
@@ -184,7 +147,6 @@
 python3 train.py --epochs 1500 --learning_rate 5e-5
 ```
 
-<<<<<<< HEAD
 ### 2. Direct SFT (Imitation Learning)
 
 Direct supervised fine-tuning on human-resolved conflicts without reasoning:
@@ -202,40 +164,6 @@
 ### 3. Knowledge Distillation (API-based)
 
 Train on outputs from DeepSeek R1 API (requires separate data preparation):
-=======
-#### Supervised Fine-Tuning (SFT)
-
-Run experiments with different hyperparameters:
-
-```bash
-# Run all SFT experiments
-./run_sft_experiments.sh
-
-# Skip training and only evaluate existing models
-./run_sft_experiments.sh --skip-training
-```
-
-### Evaluation 📊
-
-#### Evaluate a single model
-
-```bash
-python3 eval.py --model_name "model_name_or_path" --dataset_path "merges/repos_reaper_test/dataset"
-```
-
-#### Evaluate API models
-
-```bash
-# DeepSeek R1
-python3 eval.py --model_name "api/deepseek-r1"
-
-# OpenRouter models
-python3 eval.py --model_name "anthropic/claude-3.7-sonnet"
-python3 eval.py --model_name "openai/gpt-4.1"
-```
-
-#### Build performance tables
->>>>>>> 0af3db02
 
 ```bash
 # First prepare distillation dataset
@@ -245,51 +173,14 @@
 python3 sft_train.py --dataset merges/repos_reaper_java_train/dataset_sft --add_system_prompt
 ```
 
-<<<<<<< HEAD
 ## Evaluation
 
 Model evaluation is handled by the [Merge-Bench](https://github.com/benedikt-schesch/Merge-Bench) repository, which provides comprehensive evaluation across multiple programming languages including Java.
-=======
-Results will be saved to:
-- `tables/results_table.tex` (LaTeX format)
-- `tables/results_table.md` (Markdown format)
-- `tables/results_table.pdf` (PDF visualization)
-- `tables/results_table.jpg` (Image format)
-
-## Advanced Training Methods
-
-### Supervised Fine-Tuning (SFT)
-
-Create SFT datasets using DeepSeek R1 API:
-
-1. **Generate examples:**
-   ```bash
-   export DEEPSEEK_API_KEY="your_api_key_here"
-   python src/deepseek_sft_data.py --dataset merges/repos_reaper_100/dataset
-   ```
-
-2. **Prepare dataset:**
-   ```bash
-   python src/prepare_sft_dataset.py --correct_only
-   ```
-
-3. **Fine-tune:**
-   ```bash
-   python sft_train.py --dataset outputs/sft_dataset/correct_only --epochs 5
-   ```
-
-See [README_SFT.md](README_SFT.md) for detailed instructions.
-
-### GRPO Training
-
-GRPO (Gradient Reward Policy Optimization) is the default training method that uses reward signals to improve model performance on merge conflict resolution.
->>>>>>> 0af3db02
 
 ## Project Structure
 
 ```
 .
-<<<<<<< HEAD
 ├── src/
 │   ├── model_inference.py       # Model inference utilities
 │   ├── prepare_sft_dataset.py   # SFT data preparation
@@ -298,51 +189,18 @@
 │   └── variables.py             # Configuration variables
 ├── train.py                     # GRPO training script
 ├── sft_train.py                 # Supervised fine-tuning script
-=======
-├── dataset_build_scripts/     # Scripts for building datasets
-│   ├── build_dataset_small.sh
-│   ├── build_dataset_reaper_1000.sh
-│   └── build_dataset_reaper_test.sh
-├── src/                       # Source code
-│   ├── build_dataset.py       # Dataset construction
-│   ├── deepseek_sft_data.py   # DeepSeek API integration
-│   ├── extract_conflict_blocks.py
-│   ├── find_merges.py
-│   ├── get_conflict_files.py
-│   ├── metrics_conflict_blocks.py
-│   ├── model_inference.py
-│   ├── prepare_sft_dataset.py
-│   ├── utils.py
-│   ├── variables.py           # Configuration variables
-│   └── scripts/               # Utility scripts
-├── tables/                    # Generated result tables
-├── train.py                   # GRPO training script
-├── sft_train.py              # SFT training script
-├── eval.py                   # Evaluation script
-├── run_sft_experiments.sh    # SFT experiment runner
->>>>>>> 0af3db02
 ├── README.md
 ├── README_SFT.md             # SFT-specific documentation
 └── LICENSE
 ```
 
-<<<<<<< HEAD
 ## Configuration
 
 Key configuration variables in `src/variables.py`:
-- `MODEL_NAME`: Base model for training
 - `MAX_SEQUENCE_LENGTH`: Maximum token length
 - `LORA_RANK`: LoRA rank for efficient fine-tuning
 - `SYSTEM_PROMPT`: System prompt for the model
 - `QUERY_PROMPT`: Prompt template for merge conflicts
-=======
-## Key Metrics Explained
-
-- **Correct merges**: Percentage of merges that exactly match the developer's resolution
-- **Semantic merges**: Percentage of merges that are semantically equivalent (ignoring whitespace/formatting)
-- **Raising conflict**: Percentage where the model correctly identifies unresolvable conflicts
-- **Valid Java markdown**: Percentage of responses with properly formatted Java code blocks
->>>>>>> 0af3db02
 
 ## License
 
